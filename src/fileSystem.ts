--- conflicted
+++ resolved
@@ -15,162 +15,6 @@
 import { InitialStartupHandOffPackage, ProjectCache } from './startAndShutdown';
 import * as crypto from 'crypto';
 
-<<<<<<< HEAD
-=======
-export interface GMLScriptContainer {
-    [propName: string]: GMLScript;
-}
-
-export interface GMLScript {
-    directoryFilepath: string;
-    gmlFile: string;
-    yyFile: Resource.Script | string;
-}
-
-export interface JSDOC {
-    signature: string;
-    returns: string;
-    minParameters: number;
-    maxParameters: number;
-    parameters: Array<JSDOCParameter>;
-    description: string;
-    isScript: boolean;
-    link?: string;
-}
-
-export interface JSDOCParameter {
-    label: string;
-    documentation: string;
-}
-
-export interface GMLObjectContainer {
-    [propName: string]: GMLObject;
-}
-
-export interface GMLObject {
-    directoryFilepath: string;
-    events: Array<EventInfo>;
-    yyFile: Resource.Object;
-}
-
-export interface GMLSpriteContainer {
-    [spriteName: string]: GMLSprite;
-}
-
-export interface GMLSprite {
-    directoryFilepath: string;
-    yyFile: Resource.Sprite;
-}
-
-export interface EventInfo {
-    eventType: EventType;
-    eventNumb: EventNumber;
-}
-
-export interface DocumentFolders {
-    [uri: string]: DocumentFolder;
-}
-
-export interface DocumentFolder {
-    name: string;
-    type: BasicResourceType;
-    fileFullText: string;
-    diagnosticHandler: DiagnosticHandler | null;
-    /**
-     * If this document is an object event, then it will have object event info saying what kind of object it is.
-     */
-    eventInfo?: EventInfo;
-}
-
-export interface EventKinds {
-    evType: EventType;
-    evNumber: EventNumber;
-}
-
-type GMResourcePlus = Resource.GMResource | GMLFolder;
-
-/**
- * This is a copy of the normal Resource.GMFolder interface,
- * except that it allows for children to be other GMLFolders.
- */
-export interface GMLFolder {
-    /** Resource GUID */
-    id: string;
-
-    /** Internal resource type descriptor */
-    modelName: 'GMLFolder';
-
-    /** Version string, appears to be 1.0 or 1.1 */
-    mvc: string;
-
-    /** Resource name */
-    name: string;
-
-    /** An array of the views/resource GUIDs which this folder contains. */
-    children: GMResourcePlus[];
-
-    /** The FilterType of the View */
-    filterType: string;
-
-    /** The folder name itself */
-    folderName: string;
-
-    /** Indicates if the view is the Default Node. */
-    isDefaultView: boolean;
-
-    /** A code, likely used for adding localizations. */
-    localisedFolderName: Resource.localisedNames;
-}
-
-export interface TempFolder {
-    tempID: string;
-    tempPath: string;
-}
-
-export interface CompileProjInfo {
-    project_dir: string;
-    project_path: string;
-    project_name: string;
-
-    temp_id: string;
-    temp_path: string;
-}
-
-export interface Build {
-    assetCompiler: string;
-    debug: string;
-    compile_output_file_name: string;
-    useShaders: string;
-    steamOptions: string;
-    config: string;
-    outputFolder: string;
-    projectName: string;
-    projectDir: string;
-    preferences: string;
-    projectPath: string;
-    tempFolder: string;
-    userDir: string;
-    runtimeLocation: string;
-    applicationPath: string;
-    macros: string;
-    targetOptions: string;
-    targetMask: string;
-    verbose: string;
-    helpPort: string;
-    debuggerPort: string;
-}
-
-export interface CompileOptions {
-    yyc: boolean;
-    test: boolean;
-    debug: boolean;
-    verbose: boolean;
-    config: string;
-    zip: undefined;
-    installer: undefined;
-}
-
->>>>>>> c792bdde
 /**
  * The FileSystem class is our document manager. It handles
  * I/O for the system, and stores the locations of our Document
@@ -368,7 +212,7 @@
             let returnView: ClientViewNode[] = [];
             for (const thisEvent of ourNode.eventList) {
                 returnView.push({
-                    fpath: this.convertEventEnumToFPath(thisEvent, this.createFPFromBase(ourNode)),
+                    fpath: path.join(this.createFPFromBase(ourNode), this.convertEventEnumToFPath(thisEvent)),
                     id: ourNode.id + ':' + thisEvent.id,
                     modelName: 'GMEvent',
                     name: this.convertEventEnumToName(thisEvent),
@@ -520,15 +364,7 @@
     /**
      * Returns the parent of the UUID given.
      */
-<<<<<<< HEAD
     private viewsGetParentView(targetNodeUUID: string, defaultNode: GMResourcePlus, parentNode?: GMResourcePlus): GMResourcePlus | null {
-=======
-    private viewsGetParentView(
-        targetNodeUUID: string,
-        defaultNode: GMResourcePlus,
-        parentNode?: GMResourcePlus
-    ): GMResourcePlus | null {
->>>>>>> c792bdde
         if (defaultNode.id === targetNodeUUID && parentNode) {
             return parentNode;
         } else if (defaultNode.modelName == 'GMLFolder' && defaultNode.children != null) {
@@ -968,46 +804,45 @@
         };
     }
 
-    public async resourceAddEvents(eventsPackage: ResourcePackage) {
-        const thisObj = this.projectResources[eventsPackage.viewUUID];
+    public async resourceAddEvents(eventPackage: ResourcePackage): Promise<ClientViewNode | null> {
+        const thisObj = this.projectResources[eventPackage.viewUUID];
         if (!thisObj || thisObj.modelName !== 'GMObject') return null;
 
-        // This is how we get a return path to go to:
-        let returnPath: string = '';
-
         // Create the files and update our Internal YY files
-        const newEvent = await this.createEvent(eventsPackage.resourceName, eventsPackage.viewUUID);
+        const newEvent = await this.createEvent(eventPackage.resourceName, eventPackage.viewUUID);
         if (newEvent) {
-            const fpath = this.convertEventEnumToFPath(newEvent, path.join());
-            if (returnPath === null) {
-                returnPath = fpath;
-            }
+            const fpath = path.join(this.projectDirectory, 'objects', thisObj.name, this.convertEventEnumToFPath(newEvent));
 
             // Make sure not a duplicate:
-            for (const pastEvent of thisObj.events) {
-                if (pastEvent.eventNumb == newEvent.enumb && pastEvent.eventType == newEvent.eventtype) {
-                    this.lsp.connection.window.showWarningMessage('Attempted to create event which already exists. Event not created.');
-                    continue;
-                }
-            }
+            if (
+                thisObj.eventList.find((thisEvent: Resource.ObjectEvent) => {
+                    return thisEvent.eventtype == newEvent.eventtype && thisEvent.enumb == newEvent.enumb;
+                })
+            )
+                return null;
 
             // Push to Object Events
-            thisObj.events.push({
+            thisObj.eventList.push(newEvent);
+            await fse.writeFile(fpath, '');
+            await this.documentCreateDocumentFolder(fpath, thisObj.name, 'GMObject', {
                 eventNumb: newEvent.enumb,
                 eventType: newEvent.eventtype
             });
-            thisObj.yyFile.eventList.push(newEvent);
-
-            await fse.writeFile(fpath, '');
-
-            await this.createDocumentFolder(fpath, thisObj.yyFile.name, 'GMObject');
-            await this.initialDiagnostics(fpath, SemanticsOption.Function | SemanticsOption.Variable);
-        }
-
-        // Rewrite our event.yy file:
-        await fse.writeFile(path.join(thisObj.directoryFilepath, thisObj.yyFile.name + '.yy'), JSON.stringify(thisObj.yyFile, null, 4));
-
-        return returnPath;
+
+            // Rewrite our event.yy file:
+            const yyFpath = path.join(this.projectDirectory, 'objects', thisObj.name, thisObj.name + '.yy');
+            await fse.writeFile(yyFpath, JSON.stringify(thisObj, null, 4));
+
+            return {
+                fpath: fpath,
+                id: eventPackage.resourceName + ':' + newEvent.id,
+                modelName: 'GMEvent',
+                name: this.convertEventEnumToName(newEvent),
+                filterType: 'GMObject'
+            };
+        }
+
+        return null;
     }
 
     private async createEvent(eventName: string, ownerUUID: string): Promise<Resource.ObjectEvent | null> {
@@ -1094,48 +929,39 @@
     //     return ourNewView;
     // }
 
-    private convertEventEnumToFPath(thisEvent: Resource.ObjectEvent, dirPath: string): string {
+    private convertEventEnumToFPath(thisEvent: Resource.ObjectEvent): string {
         switch (thisEvent.eventtype) {
             case EventType.Create:
-                return path.join(dirPath, 'Create_0.gml');
+                return 'Create_0.gml';
             case EventType.Alarm:
-                return path.join(dirPath, 'Alarm_' + thisEvent.enumb.toString() + '.gml');
+                return 'Alarm_' + thisEvent.enumb.toString() + '.gml';
             case EventType.Destroy:
-                return path.join(dirPath, 'Destroy_0.gml');
+                return 'Destroy_0.gml';
             case EventType.Step:
-                return path.join(dirPath, 'Step_' + thisEvent.enumb.toString() + '.gml');
+                return 'Step_' + thisEvent.enumb.toString() + '.gml';
             case EventType.Collision:
-                return path.join(dirPath, 'Collision_' + thisEvent.id + '.gml');
+                return 'Collision_' + thisEvent.id + '.gml';
             case EventType.Keyboard:
-                return path.join(dirPath, 'Keyboard_' + thisEvent.enumb.toString() + '.gml');
+                return 'Keyboard_' + thisEvent.enumb.toString() + '.gml';
             case EventType.Mouse:
-                return path.join(dirPath, 'Mouse_' + thisEvent.enumb.toString() + '.gml');
+                return 'Mouse_' + thisEvent.enumb.toString() + '.gml';
             case EventType.Other:
-                return path.join(dirPath, 'Other_' + thisEvent.enumb.toString() + '.gml');
+                return 'Other_' + thisEvent.enumb.toString() + '.gml';
             case EventType.Draw:
-                return path.join(dirPath, 'Draw_' + thisEvent.enumb.toString() + '.gml');
+                return 'Draw_' + thisEvent.enumb.toString() + '.gml';
             case EventType.KeyPress:
-                return path.join(dirPath, 'KeyPress_' + thisEvent.enumb.toString() + '.gml');
+                return 'KeyPress_' + thisEvent.enumb.toString() + '.gml';
             case EventType.KeyRelease:
-                return path.join(dirPath, 'KeyRelease_' + thisEvent.enumb.toString() + '.gml');
+                return 'KeyRelease_' + thisEvent.enumb.toString() + '.gml';
             case EventType.Trigger:
                 console.log('We got a Trigger event here. Somehow this project is from GM8?');
-                return path.join(dirPath, 'Trigger_' + thisEvent.enumb.toString() + '.gml');
+                return 'Trigger_' + thisEvent.enumb.toString() + '.gml';
             case EventType.CleanUp:
-                return path.join(dirPath, 'CleanUp_0.gml');
+                return 'CleanUp_0.gml';
             case EventType.Gesture:
-                return path.join(dirPath, 'Gesture_' + thisEvent.enumb.toString() + '.gml');
-        }
-        console.log(
-            'NonGML file indexed by YYP? Serious error. \n' +
-                'This event: ' +
-                thisEvent.eventtype +
-                '/' +
-                thisEvent.enumb +
-                '\n' +
-                'This directory: ' +
-                dirPath
-        );
+                return 'Gesture_' + thisEvent.enumb.toString() + '.gml';
+        }
+        console.log('NonGML file indexed by YYP? Serious error. \n' + 'This event: ' + thisEvent.eventtype + '/' + thisEvent.enumb + '\n');
         return '';
     }
 
@@ -1198,7 +1024,7 @@
                         return 'Async - Audio Recording';
                     case EventNumber.AsyncCloud:
                         return 'Async - Cloud';
-                    
+
                     case EventNumber.AsyncDialog:
                         return 'Async - Dialog';
                     case EventNumber.AsyncHTTP:
@@ -1313,13 +1139,13 @@
 
             case 'Destroy':
                 return {
-                    eventNumb: EventNumber.Create,
+                    eventNumb: EventNumber.Destroy,
                     eventType: EventType.Destroy
                 };
 
             case 'Cleanup':
                 return {
-                    eventNumb: EventNumber.Create,
+                    eventNumb: EventNumber.Cleanup,
                     eventType: EventType.CleanUp
                 };
 
