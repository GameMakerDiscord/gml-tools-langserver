{
	"compilerOptions": {
		"noImplicitReturns": true,
		"target": "es2018",
		"module": "commonjs",
		"moduleResolution": "node",
		"outDir": "out",
<<<<<<< HEAD
		"lib": [ "es2018", "dom" ],
=======
		"lib": [
			"es2018"
		],
>>>>>>> 2c7902af
		"experimentalDecorators": true,
		"emitDecoratorMetadata": true,
		"preserveConstEnums": true,
		"declaration": true,
		"declarationDir": "./out/declarations/",
		"sourceMap": true
	},
	"include": [
		"./src/**/*.ts"
	]
}<|MERGE_RESOLUTION|>--- conflicted
+++ resolved
@@ -5,13 +5,10 @@
 		"module": "commonjs",
 		"moduleResolution": "node",
 		"outDir": "out",
-<<<<<<< HEAD
-		"lib": [ "es2018", "dom" ],
-=======
 		"lib": [
-			"es2018"
+			"es2018",
+			"dom" // dom is added due to ohm-js using dom.
 		],
->>>>>>> 2c7902af
 		"experimentalDecorators": true,
 		"emitDecoratorMetadata": true,
 		"preserveConstEnums": true,
