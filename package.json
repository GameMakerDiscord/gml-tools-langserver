--- conflicted
+++ resolved
@@ -48,12 +48,7 @@
 		"CODE_OF_CONDUCT.md"
 	],
 	"devDependencies": {
-<<<<<<< HEAD
 		"typescript": "^3.0.1",
 		"@types/node": "^10.7.0"
-=======
-		"@types/node": "^10.7.0",
-		"typescript": "^2.9.2"
->>>>>>> 167ab1e1
 	}
 }